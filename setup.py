--- conflicted
+++ resolved
@@ -21,11 +21,6 @@
       url="",
       license="",
       package_dir={"dolfin_dg": "dolfin_dg"},
-<<<<<<< HEAD
       packages=["dolfin_dg",
                 "dolfin_dg.dolfin",
-                "dolfin_dg.dolfinx"],
-      install_requires=["numpy", "matplotlib"])
-=======
-      packages=["dolfin_dg"])
->>>>>>> b8e513f8
+                "dolfin_dg.dolfinx"])